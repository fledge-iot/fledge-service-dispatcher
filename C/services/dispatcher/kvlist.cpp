/*
 * Fledge Dispatcher class for key/value lists
 *
 * Copyright (c) 2021 Dianomic Systems
 *
 * Released under the Apache 2.0 Licence
 *
 * Author: Mark Riddoch
 */
#include <kvlist.h>
#include <logger.h>
#include <stdexcept>
#include <string_utils.h>

using namespace std;
using namespace rapidjson;

/**
 * Construct a key/value list from a RapidJSON object
 */
KVList::KVList(Value& value)
{

	if (value.IsObject())
	{
		for (auto& kv : value.GetObject())
		{
			string key = kv.name.GetString();
			if (kv.value.IsString())
			{
				Logger::getLogger()->debug("Parameter: %s is %s", key.c_str(), kv.value.GetString());
				m_list.push_back(pair<string, string>(key, kv.value.GetString()));
			}
			else
			{
				throw runtime_error("Value in key/value pair should be a string");
			}
		}
	}
	else
	{
		throw runtime_error("Expected JSON value to be an object");
	}
}

/**
 * Add a key/value pair to the list
 *
 * @param key	The key
 * @param value	The value for the key
 */
void KVList::add(const string& key, const string& value)
{
	m_list.push_back(pair<string, string>(key, value));
}

/**
 * Return the value for a given key
 *
 * @param key	The key to lookup
 * @return string	The value or an empty string if the key was not found
 */
const string KVList::getValue(const string& key) const
{
	for (auto &p : m_list)
	{
		if (key.compare(p.first) == 0)
			return p.second;
	}
	return string("");
}

/**
 * Return the key/value pair list as a set of JSON properties
 *
 * @return string	The key/value pair list as JSON
 */
string KVList::toJSON()
{
	string payload = "{ ";
	bool first = true;
	for (auto &p : m_list)
	{
		if (first)
			first = false;
		else
			payload += ", ";
		payload += "\"" + p.first + "\" :";
		string escaped = p.second;
		StringEscapeQuotes(escaped);
		payload += "\"" + escaped + "\"";
	}
	payload += " }";
	return payload;
}

/**
 * Return the key/value pair list as a string
 *
 * @return string	The key/value pair list as a string
 */
string KVList::toString() const
{
	string parameters = "( ";
	bool first = true;
	for (auto &p : m_list)
	{
		if (first)
			first = false;
		else
			parameters += ", ";
		parameters += "\"" + p.first + "\" :";
		string escaped = p.second;
		StringEscapeQuotes(escaped);
		parameters += "\"" + escaped + "\"";
	}
	parameters += " )";
	return parameters;
}

/**
 * Substitute values into the list.
 *
 * @param values	A key/value list of parameters to substitute
 */
void KVList::substitute(const KVList& values)
{
	for (auto& value : m_list)
	{
		substitute(value.second, values);
	}
}

/**
 * Substitute parameters within a string
 *
 * @param value	The string to perform substitution on
 * @param values	The values to use for the substitution
 */
void KVList::substitute(string& value, const KVList& values)
{
	string rval;
	size_t dstart, p1 = 0;
	while ((dstart = value.find_first_of("$", p1)) != string::npos)
	{
		rval.append(value.substr(p1, dstart - p1));
		dstart++;
		size_t dend = value.find_first_of ("$", dstart);
		if (dend != string::npos)
		{
			string var = value.substr(dstart, dend - dstart);
			rval.append(values.getValue(var));
		}
		else
		{
			Logger::getLogger()->error("Unterminated macro substitution in '%s':%ld", value.c_str(), p1);
		}
		p1 = dend + 1;
	}
	rval.append(value.substr(p1));

	Logger::getLogger()->debug("'%s'", value.c_str());
	Logger::getLogger()->debug("became '%s'", rval.c_str());
	value = rval;
}

/**
 * Construct a reading from a key/value list
 *
 * @param asset		The asset name to use in the reading
 * @return Rading*	A pointer to a newly created reading
 */
Reading *KVList::toReading(const string& asset)
{
vector<Datapoint *> values;

	for (auto& item: m_list)
	{
		// TODO need to do something with complex types
		switch (deduceType(item.second))
		{
			case DatapointValue::T_STRING:
			default:
			{
				DatapointValue dpv(item.second);
				values.push_back(new Datapoint(item.first, dpv));
				break;
			}
			case DatapointValue::T_INTEGER:
			{
				long val = strtol(item.second.c_str(), NULL, 10);
				DatapointValue dpv(val);
				values.push_back(new Datapoint(item.first, dpv));
				break;
			}
			case DatapointValue::T_FLOAT:
			{
				double val = strtod(item.second.c_str(), NULL);
				DatapointValue dpv(val);
				values.push_back(new Datapoint(item.first, dpv));
				break;
			}
		}
	}
	// We can not have a reading with no data points, so if we have no parameters
	// we must add a dummy datapoint to pass the operation through the filter
	if (values.size() == 0)
	{
		DatapointValue dpv("None");
		values.push_back(new Datapoint("__None__", dpv));
	}
	return new Reading(asset, values);
}

/**
 * Replace the content of the Key/Value list with the datapoints in the
 * reading that is passed in. The reading is left in tact upon return,
 * it is the job of the caller to free the reading
 *
 * @param reading	The reading to extract new data from
 */
void KVList::fromReading(Reading *reading)
{
	m_list.clear();
	vector<Datapoint *>datapoints = reading->getReadingData();
	for (Datapoint *dp : datapoints)
	{
<<<<<<< HEAD
		// Remove the dummy datapoint that was added
		if (dp->getName().compare("__None__") != 0)
		{
=======
		try {
>>>>>>> e821ffb2
			if (dp->getData().getType() == DatapointValue::T_STRING)
				add(dp->getName(), dp->getData().toStringValue());
			else
				add(dp->getName(), dp->getData().toString());
<<<<<<< HEAD
=======
		} catch (exception& e) {
			Logger::getLogger()->warn("Unable to add datapoint %s of type %s returned from pipeline, %s.", dp->getName(), dp->getData().getTypeStr(), e.what());
>>>>>>> e821ffb2
		}
	}
}

/**
 * Examine the string that is passed in a deduce a suitable type
 * for the datapoint that will be created.
 *
 * @param value	The value to examine
 * @return DatapointTag	The deduced type
 */
DatapointValue::DatapointTag KVList::deduceType(const string& value)
{
DatapointValue::DatapointTag rval = DatapointValue::T_STRING;

	bool numeric = true;
	bool floating = false;

	for (int i = 0; i < value.length(); i++)
	{
		if ((value[i] < '0' || value[i] > '9') && value[i] != '.')
		{
			numeric = false;
			break;
		}
		else if (value[i] == '.' && floating == false)
		{
			floating = true;
			break;
		}
		else if (value[i] == '.' && floating == true)
		{
			floating = false;
			break;
		}
	}
	if (numeric && floating)
		rval = DatapointValue::T_FLOAT;
	else if (numeric)
		rval = DatapointValue::T_INTEGER;
	return rval;
}
<|MERGE_RESOLUTION|>--- conflicted
+++ resolved
@@ -225,22 +225,17 @@
 	vector<Datapoint *>datapoints = reading->getReadingData();
 	for (Datapoint *dp : datapoints)
 	{
-<<<<<<< HEAD
 		// Remove the dummy datapoint that was added
 		if (dp->getName().compare("__None__") != 0)
 		{
-=======
-		try {
->>>>>>> e821ffb2
-			if (dp->getData().getType() == DatapointValue::T_STRING)
-				add(dp->getName(), dp->getData().toStringValue());
-			else
-				add(dp->getName(), dp->getData().toString());
-<<<<<<< HEAD
-=======
-		} catch (exception& e) {
-			Logger::getLogger()->warn("Unable to add datapoint %s of type %s returned from pipeline, %s.", dp->getName(), dp->getData().getTypeStr(), e.what());
->>>>>>> e821ffb2
+			try {
+				if (dp->getData().getType() == DatapointValue::T_STRING)
+					add(dp->getName(), dp->getData().toStringValue());
+				else
+					add(dp->getName(), dp->getData().toString());
+			} catch (exception& e) {
+				Logger::getLogger()->warn("Unable to add datapoint %s of type %s returned from pipeline, %s.", dp->getName(), dp->getData().getTypeStr(), e.what());
+			}
 		}
 	}
 }
